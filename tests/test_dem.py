"""
Test functions for DEM class
"""
import datetime
import inspect
import os
import warnings

import geoutils as gu
import numpy as np
import pyproj
<<<<<<< HEAD
import pytest

=======
import inspect
import geoutils.georaster as gr
import geoutils.satimg as si
>>>>>>> 9282ab25
import xdem
from xdem.dem import DEM

xdem.examples.download_longyearbyen_examples(overwrite=False)

DO_PLOT = False


class TestDEM:

    def test_init(self):
        """
        Test that inputs work properly in DEM class init
        """

        fn_img = xdem.examples.FILEPATHS["longyearbyen_ref_dem"]

        # from filename
        dem = DEM(fn_img)
        assert isinstance(dem,DEM)

        # from DEM
        dem2 = DEM(dem)
        assert isinstance(dem2,DEM)

        # from Raster
        r = gr.Raster(fn_img)
        dem3 = DEM(r)
        assert isinstance(dem3,DEM)

        # from SatelliteImage
        img = si.SatelliteImage(fn_img)
        dem4 = DEM(img)
        assert isinstance(dem4,DEM)

        list_dem = [dem,dem2,dem3,dem4]

        attrs = [at for at in gr.default_attrs if at not in ['name', 'dataset_mask', 'driver']]
        all_attrs = attrs + si.satimg_attrs + xdem.dem.dem_attrs
        for attr in all_attrs:
            attrs_per_dem = [idem.__getattribute__(attr) for idem in list_dem]
            assert all(at == attrs_per_dem[0] for at in attrs_per_dem)

        assert np.logical_and.reduce((np.array_equal(dem.data,dem2.data,equal_nan=True),
                               np.array_equal(dem2.data,dem3.data,equal_nan=True),
                               np.array_equal(dem3.data,dem4.data,equal_nan=True)))

        assert np.logical_and.reduce((np.all(dem.data.mask==dem2.data.mask),
                               np.all(dem2.data.mask==dem3.data.mask),
                               np.all(dem3.data.mask==dem4.data.mask)))


    def test_copy(self):
        """
              Test that the copy method works as expected for DEM. In particular
              when copying r to r2:
              - if r.data is modified and r copied, the updated data is copied
              - if r is copied, r.data changed, r2.data should be unchanged
              """
        # Open dataset, update data and make a copy
        r = xdem.dem.DEM(xdem.examples.FILEPATHS["longyearbyen_ref_dem"])
        r.data += 5
        r2 = r.copy()

        # Objects should be different (not pointing to the same memory)
        assert r is not r2

        # Check the object is a DEM
        assert isinstance(r2, xdem.dem.DEM)

        # check all immutable attributes are equal
        # georaster_attrs = ['bounds', 'count', 'crs', 'dtypes', 'height', 'indexes', 'nodata',
        #                    'res', 'shape', 'transform', 'width']
        # satimg_attrs = ['satellite', 'sensor', 'product', 'version', 'tile_name', 'datetime']
        # dem_attrs = ['vref', 'vref_grid', 'ccrs']
        # using list directly available in Class
        attrs = [at for at in gr.default_attrs if at not in ['name', 'dataset_mask', 'driver']]
        all_attrs = attrs + si.satimg_attrs + xdem.dem.dem_attrs
        for attr in all_attrs:
            assert r.__getattribute__(attr) == r2.__getattribute__(attr)

        # Check data array
        assert np.array_equal(r.data, r2.data, equal_nan=True)

        # Check dataset_mask array
        assert np.all(r.data.mask == r2.data.mask)

        # Check that if r.data is modified, it does not affect r2.data
        r.data += 5
        assert not np.array_equal(r.data, r2.data, equal_nan=True)

    def test_set_vref(self):

        fn_img = xdem.examples.FILEPATHS["longyearbyen_ref_dem"]
        img = DEM(fn_img)

        # check for WGS84
        img.set_vref(vref_name='WGS84')
        assert img.vref == 'WGS84'
        assert img.vref_grid is None

        # check for EGM96
        img.set_vref(vref_name='EGM96')
        assert img.vref == 'EGM96'
        assert img.vref_grid == 'us_nga_egm96_15.tif'
        # grid should have priority over name and parse the right vref name
        img.set_vref(vref_name='WGS84', vref_grid='us_nga_egm96_15.tif')
        assert img.vref == 'EGM96'

        # check for EGM08
        img.set_vref(vref_name='EGM08')
        assert img.vref == 'EGM08'
        assert img.vref_grid == 'us_nga_egm08_25.tif'
        # grid should have priority over name and parse the right vref name
        img.set_vref(vref_name='best ref in the entire world, or any string', vref_grid='us_nga_egm08_25.tif')
        assert img.vref == 'EGM08'

        # check that other existing grids are well detected in the pyproj.datadir
        img.set_vref(vref_grid='is_lmi_Icegeoid_ISN93.tif')

        # check that non-existing grids raise errors
        with pytest.raises(ValueError):
            img.set_vref(vref_grid='the best grid in the entire world, or any non-existing string')

    def test_to_vref(self):

        # first, some points to test the transform

        # Chile
        lat = 43.70012234
        lng = -79.41629234
        z = 100
        with warnings.catch_warnings():
            warnings.filterwarnings("ignore", module="pyproj")
            # init is deprecated by
            ellipsoid = pyproj.Proj(init="EPSG:4326")  # WGS84 datum ellipsoid height
            # EGM96 geoid in Chile, we expect ~30 m difference
            geoid = pyproj.Proj(init="EPSG:4326", geoidgrids='us_nga_egm96_15.tif')
        transformer = pyproj.Transformer.from_proj(ellipsoid, geoid)
        z_out = transformer.transform(lng, lat, z)[2]

        # check final elevation is finite, higher than ellipsoid with less than 40 m difference (typical geoid in Chile)
        assert np.logical_and.reduce((np.isfinite(z_out), np.greater(z_out, z), np.less(np.abs(z_out-z), 40)))

        # egm2008
        with warnings.catch_warnings():
            warnings.filterwarnings("ignore", module="pyproj")
            # init is deprecated by
            ellipsoid = pyproj.Proj(init="EPSG:4326")  # WGS84 datum ellipsoid height
            geoid = pyproj.Proj(init="EPSG:4326", geoidgrids='us_nga_egm08_25.tif')
        transformer = pyproj.Transformer.from_proj(ellipsoid, geoid)
        z_out = transformer.transform(lng, lat, z)[2]

        # check final elevation is finite, higher than ellipsoid with less than 40 m difference (typical geoid in Chile)
        assert np.logical_and.reduce((np.isfinite(z_out), np.greater(z_out, z), np.less(np.abs(z_out-z), 40)))

        # geoid2006 for Alaska
        lat = 65
        lng = -140
        with warnings.catch_warnings():
            warnings.filterwarnings("ignore", module="pyproj")
            # init is deprecated by
            ellipsoid = pyproj.Proj(init="EPSG:4326")  # WGS84 datum ellipsoid height
            geoid = pyproj.Proj(init="EPSG:4326", geoidgrids='us_noaa_geoid06_ak.tif')
        transformer = pyproj.Transformer.from_proj(ellipsoid, geoid)
        z_out = transformer.transform(lng, lat, z)[2]

        # check final elevation is finite, lower than ellipsoid with less than 20 m difference (typical geoid in Alaska)
        assert np.logical_and.reduce((np.isfinite(z_out), np.less(z_out, z), np.less(np.abs(z_out-z), 20)))

        # isn1993 for Iceland
        lat = 65
        lng = -18
        with warnings.catch_warnings():
            warnings.filterwarnings("ignore", module="pyproj")
            # init is deprecated by
            ellipsoid = pyproj.Proj(init="EPSG:4326")  # WGS84 datum ellipsoid height
            # Iceland, we expect a ~70m difference
            geoid = pyproj.Proj(init="EPSG:4326", geoidgrids='is_lmi_Icegeoid_ISN93.tif')
        transformer = pyproj.Transformer.from_proj(ellipsoid, geoid)
        z_out = transformer.transform(lng, lat, z)[2]

        # check final elevation is finite, lower than ellipsoid with less than 100 m difference (typical geoid in Iceland)
        assert np.logical_and.reduce((np.isfinite(z_out), np.less(z_out, z), np.less(np.abs(z_out-z), 100)))

        # checking that the function does not run without a reference set
        fn_img = xdem.examples.FILEPATHS["longyearbyen_ref_dem"]
        img = DEM(fn_img)
        with pytest.raises(ValueError):
            img.to_vref(vref_name='EGM96')

        # checking that the function properly runs with a reference set
        img.set_vref(vref_name='WGS84')
        mean_ellips = np.nanmean(img.data)
        img.to_vref(vref_name='EGM96')
        mean_geoid_96 = np.nanmean(img.data)

        assert img.vref == 'EGM96'
        assert img.vref_grid == 'us_nga_egm96_15.tif'

<<<<<<< HEAD
        # check that the geoid is lower than ellipsoid, less than 15 m difference (Svalbard)

        assert np.greater(mean_ellips, mean_geoid_96)
        assert np.less(np.abs(mean_ellips-mean_geoid_96), 15.)


class TestDEMCollection:
    dem_2009 = xdem.dem.DEM(xdem.examples.FILEPATHS["longyearbyen_ref_dem"])
    dem_1990 = xdem.dem.DEM(xdem.examples.FILEPATHS["longyearbyen_tba_dem"])
    outlines_1990 = gu.geovector.Vector(xdem.examples.FILEPATHS["longyearbyen_glacier_outlines"])
    outlines_2010 = gu.geovector.Vector(xdem.examples.FILEPATHS["longyearbyen_glacier_outlines_2010"])

    def test_create(self):

        timestamps = [datetime.datetime(1990, 8, 1), datetime.datetime(2009, 8, 1), datetime.datetime(2060, 8, 1)]

        scott_1990 = gu.geovector.Vector(
            self.outlines_1990.ds.loc[self.outlines_1990.ds["NAME"] == "Scott Turnerbreen"]
        )
        scott_2010 = gu.geovector.Vector(
            self.outlines_2010.ds.loc[self.outlines_2010.ds["NAME"] == "Scott Turnerbreen"]
        )

        # Make sure the glacier was bigger in 1990, since this is assumed later.
        assert scott_1990.ds.area.sum() > scott_2010.ds.area.sum()

        mask_2010 = (scott_2010.create_mask(self.dem_2009) == 255).reshape(self.dem_2009.data.shape)

        dem_2060 = self.dem_2009.copy()
        dem_2060.data[mask_2010] -= 30

        dems = xdem.DEMCollection(
            [self.dem_1990, self.dem_2009, dem_2060],
            timestamps=timestamps,
            outlines=dict(zip(timestamps[:2], [scott_1990, scott_2010])),
            reference_dem=1
        )

        # Check that the first raster is the oldest one and
        assert dems.dems[0].data.max() == self.dem_1990.data.max()
        assert dems.reference_dem.data.max() == self.dem_2009.data.max()

        dems.subtract_dems(resampling_method="nearest")

        assert np.mean(dems.ddems[0].data) > 0

        dh_series = dems.get_dh_series()

        # The 1990-2009 area should be the union of those years. The 2009-2060 area should just be the 2010 area.
        assert dh_series.iloc[0]["area"] > dh_series.iloc[-1]["area"]

        cumulative_dh = dems.get_cumulative_series(kind="dh")
        cumulative_dv = dems.get_cumulative_series(kind="dv")

        # Simple check that the cumulative_dh is overall negative.
        assert cumulative_dh.iloc[0] > cumulative_dh.iloc[-1]

        # Simple check that the dV number is of a greater magnitude than the dH number.
        assert abs(cumulative_dv.iloc[-1]) > abs(cumulative_dh.iloc[-1])

        # Generate 10000 NaN values randomly in one of the dDEMs
        dems.ddems[0].data[np.random.randint(0, dems.ddems[0].data.shape[0], 100),
                           np.random.randint(0, dems.ddems[0].data.shape[1], 100)] = np.nan
        # Check that the cumulative_dh function warns for NaNs
        with warnings.catch_warnings():
            warnings.simplefilter("error")
            try:
                dems.get_cumulative_series(nans_ok=False)
            except UserWarning as exception:
                if "NaNs found in dDEM" not in str(exception):
                    raise exception

        # print(cumulative_dh)

        #raise NotImplementedError

    def test_dem_datetimes(self):
        """Try to create the DEMCollection without the timestamps argument (instead relying on datetime attributes)."""
        self.dem_1990.datetime = datetime.datetime(1990, 8, 1)
        self.dem_2009.datetime = datetime.datetime(2009, 8, 1)

        dems = xdem.DEMCollection(
            [self.dem_1990, self.dem_2009]
        )

        assert len(dems.timestamps) > 0

    def test_ddem_interpolation(self):
        """Test that dDEM interpolation works as it should."""

        # All warnings should raise errors from now on
        warnings.simplefilter("error")

        # Create a DEMCollection object
        dems = xdem.DEMCollection(
            [self.dem_2009, self.dem_1990],
            timestamps=[datetime.datetime(year, 8, 1) for year in (2009, 1990)])

        # Create dDEMs
        dems.subtract_dems(resampling_method="nearest")

        # The example data does not have NaNs, so filled_data should exist.
        assert dems.ddems[0].filled_data is not None

        # Try to set the filled_data property with an invalid size.
        try:
            dems.ddems[0].filled_data = np.zeros(3)
        except AssertionError as exception:
            if "differs from the data shape" not in str(exception):
                raise exception

        # Generate 10000 NaN values randomly in one of the dDEMs
        dems.ddems[0].data[np.random.randint(0, dems.ddems[0].data.shape[0], 100),
                           np.random.randint(0, dems.ddems[0].data.shape[1], 100)] = np.nan
=======
        #check that the geoid is lower than ellipsoid, less than 35 m difference (Svalbard)

        assert np.greater(mean_ellips,mean_geoid_96)
        assert np.less(np.abs(mean_ellips-mean_geoid_96),35.)
>>>>>>> 9282ab25

        # Make sure that filled_data is not available anymore, since the data now has nans
        assert dems.ddems[0].filled_data is None

        # Interpolate the nans
        dems.ddems[0].interpolate(method="linear")

        # Make sure that the filled_data is available again
        assert dems.ddems[0].filled_data is not None<|MERGE_RESOLUTION|>--- conflicted
+++ resolved
@@ -7,16 +7,12 @@
 import warnings
 
 import geoutils as gu
+import geoutils.georaster as gr
+import geoutils.satimg as si
 import numpy as np
 import pyproj
-<<<<<<< HEAD
 import pytest
 
-=======
-import inspect
-import geoutils.georaster as gr
-import geoutils.satimg as si
->>>>>>> 9282ab25
 import xdem
 from xdem.dem import DEM
 
@@ -31,28 +27,27 @@
         """
         Test that inputs work properly in DEM class init
         """
-
         fn_img = xdem.examples.FILEPATHS["longyearbyen_ref_dem"]
 
         # from filename
         dem = DEM(fn_img)
-        assert isinstance(dem,DEM)
+        assert isinstance(dem, DEM)
 
         # from DEM
         dem2 = DEM(dem)
-        assert isinstance(dem2,DEM)
+        assert isinstance(dem2, DEM)
 
         # from Raster
         r = gr.Raster(fn_img)
         dem3 = DEM(r)
-        assert isinstance(dem3,DEM)
+        assert isinstance(dem3, DEM)
 
         # from SatelliteImage
         img = si.SatelliteImage(fn_img)
         dem4 = DEM(img)
-        assert isinstance(dem4,DEM)
-
-        list_dem = [dem,dem2,dem3,dem4]
+        assert isinstance(dem4, DEM)
+
+        list_dem = [dem, dem2, dem3, dem4]
 
         attrs = [at for at in gr.default_attrs if at not in ['name', 'dataset_mask', 'driver']]
         all_attrs = attrs + si.satimg_attrs + xdem.dem.dem_attrs
@@ -60,22 +55,21 @@
             attrs_per_dem = [idem.__getattribute__(attr) for idem in list_dem]
             assert all(at == attrs_per_dem[0] for at in attrs_per_dem)
 
-        assert np.logical_and.reduce((np.array_equal(dem.data,dem2.data,equal_nan=True),
-                               np.array_equal(dem2.data,dem3.data,equal_nan=True),
-                               np.array_equal(dem3.data,dem4.data,equal_nan=True)))
-
-        assert np.logical_and.reduce((np.all(dem.data.mask==dem2.data.mask),
-                               np.all(dem2.data.mask==dem3.data.mask),
-                               np.all(dem3.data.mask==dem4.data.mask)))
-
+        assert np.logical_and.reduce((np.array_equal(dem.data, dem2.data, equal_nan=True),
+                                      np.array_equal(dem2.data, dem3.data, equal_nan=True),
+                                      np.array_equal(dem3.data, dem4.data, equal_nan=True)))
+
+        assert np.logical_and.reduce((np.all(dem.data.mask == dem2.data.mask),
+                                      np.all(dem2.data.mask == dem3.data.mask),
+                                      np.all(dem3.data.mask == dem4.data.mask)))
 
     def test_copy(self):
         """
-              Test that the copy method works as expected for DEM. In particular
-              when copying r to r2:
-              - if r.data is modified and r copied, the updated data is copied
-              - if r is copied, r.data changed, r2.data should be unchanged
-              """
+        Test that the copy method works as expected for DEM. In particular
+        when copying r to r2:
+            - if r.data is modified and r copied, the updated data is copied
+            - if r is copied, r.data changed, r2.data should be unchanged
+        """
         # Open dataset, update data and make a copy
         r = xdem.dem.DEM(xdem.examples.FILEPATHS["longyearbyen_ref_dem"])
         r.data += 5
@@ -216,12 +210,10 @@
 
         assert img.vref == 'EGM96'
         assert img.vref_grid == 'us_nga_egm96_15.tif'
-
-<<<<<<< HEAD
-        # check that the geoid is lower than ellipsoid, less than 15 m difference (Svalbard)
+        # check that the geoid is lower than ellipsoid, less than 35 m difference (Svalbard)
 
         assert np.greater(mean_ellips, mean_geoid_96)
-        assert np.less(np.abs(mean_ellips-mean_geoid_96), 15.)
+        assert np.less(np.abs(mean_ellips-mean_geoid_96), 35.)
 
 
 class TestDEMCollection:
@@ -332,12 +324,6 @@
         # Generate 10000 NaN values randomly in one of the dDEMs
         dems.ddems[0].data[np.random.randint(0, dems.ddems[0].data.shape[0], 100),
                            np.random.randint(0, dems.ddems[0].data.shape[1], 100)] = np.nan
-=======
-        #check that the geoid is lower than ellipsoid, less than 35 m difference (Svalbard)
-
-        assert np.greater(mean_ellips,mean_geoid_96)
-        assert np.less(np.abs(mean_ellips-mean_geoid_96),35.)
->>>>>>> 9282ab25
 
         # Make sure that filled_data is not available anymore, since the data now has nans
         assert dems.ddems[0].filled_data is None
