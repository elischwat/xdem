"""
DEM coregistration functions.

"Amaury's" functions are adapted from Amaury Dehecq.
Source: https://github.com/GeoUtils/geoutils/blob/master/geoutils/dem_coregistration.py

Author(s):
    Erik Schytt Holmlund (holmlund@vaw.baug.ethz.ch)

Date: 13 November 2020.
"""
from __future__ import annotations
import rasterio as rio
import richdem as rd
import numpy as np
from rasterio import Affine
import json
import os
import tempfile
<<<<<<< HEAD
from enum import Enum
from typing import Callable, Optional

import cv2
import GeoUtils as gu
import numpy as np
import pdal
import rasterio as rio
import rasterio.warp  # pylint: disable=unused-import
import rasterio.windows  # pylint: disable=unused-import
import scipy
import scipy.interpolate
import scipy.ndimage
import scipy.optimize
from tqdm import trange
=======
from typing import Optional
import pdal
import rasterio.warp
>>>>>>> 27d1c077

def filter_by_range(ds: rio.DatasetReader, rangelim: tuple[float, float]):
    """
    Function to filter values using a range.
    """
    print('Excluding values outside of range: {0:f} to {1:f}'.format(*rangelim))
    out = np.ma.masked_outside(ds, *rangelim)
    out.set_fill_value(ds.fill_value)
    return out

def filtered_slope(ds_slope, slope_lim=(0.1, 40)):
    print("Slope filter: %0.2f - %0.2f" % slope_lim)
    print("Initial count: %i" % ds_slope.count()) 
    flt_slope = filter_by_range(ds_slope, slope_lim) 
    print(flt_slope.count())
    return flt_slope

def apply_xy_shift(ds: rio.DatasetReader, dx: float, dy: float) -> np.ndarray:
    """
    Apply horizontal shift to rio dataset using Transform affine matrix
    :param ds: DEM
    :param dx: dx shift value
    :param dy: dy shift value
    
    Returns:
    Rio Dataset with updated transform
    """
    print("X shift: ", dx)
    print("Y shift: ", dy)
   
    #Update geotransform
    ds_meta = ds.meta
    gt_orig = ds.transform
    gt_align = Affine(gt_orig.a, gt_orig.b, gt_orig.c+dx, \
                   gt_orig.d, gt_orig.e, gt_orig.f+dy)

    print("Original transform:", gt_orig)
    print("Updated transform:", gt_shift)

    #Update ds Geotransform
    ds_align = ds
    meta_update = ds.meta.copy()
    meta_update({"driver": "GTiff", "height": ds.shape[1],
                 "width": ds.shape[2], "transform": gt_align, "crs": ds.crs})
    #to split this part in two?
    with rasterio.open(ds_align, "w", **meta_update) as dest:
        dest.write(ds_align)
        
    return ds_align

def apply_z_shift(ds: rio.DatasetReader, dz: float):
    """
    Apply vertical shift to rio dataset using Transform affine matrix
    :param ds: DEM
    :param dx: dz shift value
    """
    src_dem = rio.open(ds)
    a = src_dem.read(1)
    ds_shift = a + dz
    return ds_shift

def rio_to_rda(ds:rio.DatasetReader)->rd.rdarray:
    """
    Get georeferenced richDEM array from rasterio dataset
    :param ds: DEM
    :return: DEM
    """

    arr = ds.read(1)
    rda = rd.rdarray(arr, no_data=ds.get_nodatavals()[0])
    rda.geotransform = ds.get_transform()
    rda.projection = ds.get_gcps()

    return rda

def get_terrainattr(ds:rio.DatasetReader,attrib='slope_degrees')->rd.rdarray:
    """
    Derive terrain attribute for DEM opened with rasterio. One of "slope_degrees", "slope_percentage", "aspect",
    "profile_curvature", "planform_curvature", "curvature" and others (see richDEM documentation)
    :param ds: DEM
    :param attrib: terrain attribute
    :return:
    """

    rda = rio_to_rda(ds)
    terrattr = rd.TerrainAttribute(rda, attrib=attrib)

    return terrattr

def reproject_dem(dem: rio.DatasetReader, bounds: dict[str, float],
                  resolution: float, crs: Optional[rio.crs.CRS]) -> np.ndarray:
    """
    Reproject a DEM to the given bounds.

    :param dem: A DEM read through rasterio.
    :param bounds: The target west, east, north, and south bounding coordinates.
    :param resolution: The target resolution in metres.
    :param crs: Optional. The target CRS (defaults to the input DEM crs)

    :returns: The elevation array in the destination bounds, resolution and CRS.
    """
    # Calculate new shape of the dataset
    dst_shape = (int((bounds["north"] - bounds["south"]) // resolution),
                 int((bounds["east"] - bounds["west"]) // resolution))

    # Make an Affine transform from the bounds and the new size
    dst_transform = rio.transform.from_bounds(**bounds, width=dst_shape[1], height=dst_shape[0])
    # Make an empty numpy array which will later be filled with elevation values
    destination = np.empty(dst_shape, dem.dtypes[0])
    # Set all values to nan right now
    destination[:, :] = np.nan

    # Reproject the DEM and put the output in the destination array
    rio.warp.reproject(
        source=dem.read(1),
        destination=destination,
        src_transform=dem.transform,
        dst_transform=dst_transform,
        resampling=rio.warp.Resampling.cubic_spline,
        src_crs=dem.crs,
        dst_crs=dem.crs if crs is None else crs
    )

    return destination


def write_geotiff(filepath: str, values: np.ndarray, crs: rio.crs.CRS, bounds: dict[str, float]) -> None:
    """
    Write a GeoTiff to the disk.

    :param filepath: The output filepath of the geotiff.
    :param values: The raster values to write.
    :param crs: The coordinate system of the raster.
    :param bounds: The bounding coordinates of the raster.
    """
    transform = rio.transform.from_bounds(**bounds, width=values.shape[1], height=values.shape[0])

    with rio.open(
            filepath,
            mode="w",
            driver="Gtiff",
            height=values.shape[0],
            width=values.shape[1],
            count=1,
            crs=crs,
            transform=transform,
            dtype=values.dtype) as outfile:
        outfile.write(values, 1)


def icp_coregistration(reference_dem: np.ndarray, dem_to_be_aligned: np.ndarray,
                       bounds: dict[str, float], crs=rio.crs.CRS, pixel_buffer: int = 3) -> tuple[np.ndarray, float]:
    """
    Perform an ICP coregistration in areas where two DEMs overlap.

    :param reference_filepath: The input filepath to the DEM acting reference.
    :param aligned_filepath: The input filepath to the DEM acting aligned.
    :param output_filepath: The filepath of the aligned dataset after coregistration.
    :param pixel_buffer: The number of pixels to buffer the overlap mask with.

    :returns: The ICP fitness measure of the coregistration.
    """
    # Make sure that the above step worked
    assert reference_dem.shape == dem_to_be_aligned.shape

    # Check where the datasets overlap (where both DEMs don't have nans)
    overlapping_nobuffer = np.logical_and(np.logical_not(np.isnan(reference_dem)),
                                          np.logical_not(np.isnan(dem_to_be_aligned)))
    # Buffer the mask to increase the likelyhood of including the correct values
    overlapping = scipy.ndimage.maximum_filter(overlapping_nobuffer, size=pixel_buffer, mode="constant")

    # Remove parts of the DEMs where no overlap existed
    reference_dem[~overlapping] = np.nan
    dem_to_be_aligned[~overlapping] = np.nan

    # Make a temporary directory to write the overlap-fixed DEMs to
    temporary_dir = tempfile.TemporaryDirectory()
    reference_temp_filepath = os.path.join(temporary_dir.name, "reference.tif")
    aligned_temp_filepath = os.path.join(temporary_dir.name, "aligned_pre_icp.tif")
    output_temp_filepath = os.path.join(temporary_dir.name, "output_dem.tif")

    write_geotiff(reference_temp_filepath, reference_dem, crs=crs, bounds=bounds)
    write_geotiff(aligned_temp_filepath, dem_to_be_aligned, crs=crs, bounds=bounds)

    resolution = int((bounds["east"] - bounds["west"]) // reference_dem.shape[1])

    # Define values to fill the below pipeline with
    pdal_parameters = {
        "REFERENCE_FILEPATH": reference_temp_filepath,
        "ALIGNED_FILEPATH": aligned_temp_filepath,
        "OUTPUT_FILEPATH": output_temp_filepath,
        "RESOLUTION": resolution
    }

    # Make the pipeline that will be provided to PDAL (read the two input DEMs, run ICP, save an output DEM)
    pdal_pipeline = '''
    [
        {
            "type": "readers.gdal",
            "filename": "REFERENCE_FILEPATH",
            "header": "Z"
        },
        {
            "type": "readers.gdal",
            "filename": "ALIGNED_FILEPATH",
            "header": "Z"
        },
        {
            "type": "filters.icp"
        },
        {
            "type": "writers.gdal",
            "filename": "OUTPUT_FILEPATH",
            "resolution": RESOLUTION,
            "output_type": "mean",
            "gdalopts": "COMPRESS=DEFLATE"
        }
    ]
    '''

    # Fill the pipeline "template" with appropriate values
    for key in pdal_parameters:
        pdal_pipeline = pdal_pipeline.replace(key, str(pdal_parameters[key]))

    # Make the pipeline, execute it, and extract the resultant metadata
    pipeline = pdal.Pipeline(pdal_pipeline)
    pipeline.execute()
    metadata = pipeline.metadata

    output = rio.open(output_temp_filepath).read(1)

    # Get the fitness value from the ICP coregistration
    fitness: float = json.loads(metadata)["metadata"]["filters.icp"]["fitness"]

    return output, fitness


def get_horizontal_shift(elevation_difference: np.ndarray, slope: np.ndarray, aspect: np.ndarray,
                         min_count: int = 30) -> tuple[float, float, float]:
    """
    Calculate the horizontal shift between two DEMs using the method presented in Nuth and Kääb (2011).

    :param elevation_difference: The elevation difference (reference_dem - aligned_dem).
    :param slope: A slope map with the same shape as elevation_difference (units = pixels?)
    :param aspect: An aspect map with the same shape as elevation_difference (units = radians)

    :returns: The pixel offsets in easting, northing, and the c_parameter (altitude?).
    """
    input_x_values = aspect

    with np.errstate(divide="ignore", invalid="ignore"):
        input_y_values = elevation_difference / slope

    # Remove non-finite values
    x_values = input_x_values[np.isfinite(input_x_values) & np.isfinite(input_y_values)]
    y_values = input_y_values[np.isfinite(input_x_values) & np.isfinite(input_y_values)]

    # Remove outliers
    lower_percentile = np.percentile(y_values, 1)
    upper_percentile = np.percentile(y_values, 99)
    valids = np.where((y_values > lower_percentile) & (y_values < upper_percentile) & (np.abs(y_values) < 200))
    x_values = x_values[valids]
    y_values = y_values[valids]

    # Slice the dataset into appropriate aspect bins
    step = np.pi / 36
    slice_bounds = np.arange(start=0, stop=2 * np.pi, step=step)
    y_medians = np.zeros([len(slice_bounds)])
    count = y_medians.copy()
    for i, bound in enumerate(slice_bounds):
        y_slice = y_values[(bound < x_values) & (x_values < (bound + step))]
        if y_slice.shape[0] > 0:
            y_medians[i] = np.median(y_slice)
        count[i] = y_slice.shape[0]

    # Filter out bins with counts below threshold
    y_medians = y_medians[count > min_count]
    slice_bounds = slice_bounds[count > min_count]

    if slice_bounds.shape[0] < 10:
        raise ValueError("Less than 10 different cells exist.")

    # Make an initial guess of the a, b, and c parameters
    initial_guess: tuple[float, float, float] = (3 * np.std(y_medians) / (2 ** 0.5), 0.0, np.mean(y_medians))

    def estimate_ys(x_values: np.ndarray, parameters: tuple[float, float, float]) -> np.ndarray:
        """
        Estimate y-values from x-values and the current parameters.

        y(x) = a * cos(b - x) + c

        :param x_values: The x-values to feed the above function.
        :param parameters: The a, b, and c parameters to feed the above function

        :returns: Estimated y-values with the same shape as the given x-values
        """
        return parameters[0] * np.cos(parameters[1] - x_values) + parameters[2]

    def residuals(parameters: tuple[float, float, float], y_values: np.ndarray, x_values: np.ndarray):
        """
        Get the residuals between the estimated and measured values using the given parameters.

        err(x, y) = est_y(x) - y

        :param parameters: The a, b, and c parameters to use for the estimation.
        :param y_values: The measured y-values.
        :param x_values: The measured x-values

        :returns: An array of residuals with the same shape as the input arrays.
        """
        err = estimate_ys(x_values, parameters) - y_values
        return err

    # Estimate the a, b, and c parameters with least square minimisation
    plsq = scipy.optimize.leastsq(func=residuals, x0=initial_guess, args=(y_medians, slice_bounds), full_output=1)

    a_parameter, b_parameter, c_parameter = plsq[0]

    # Calculate the easting and northing offsets from the above parameters
    east_offset = a_parameter * np.sin(b_parameter)
    north_offset = a_parameter * np.cos(b_parameter)

    return east_offset, north_offset, c_parameter


def calculate_slope_and_aspect(dem: np.ndarray) -> tuple[np.ndarray, np.ndarray]:
    """
    Calculate the slope and aspect of a DEM.

    :param dem: A numpy array of elevation values.

    :returns:  The slope (in pixels??) and aspect (in radians) of the DEM.
    """
    # TODO: Figure out why slope is called slope_px. What units is it in?
    # TODO: Change accordingly in the get_horizontal_shift docstring.

    # Calculate the gradient of the slope
    gradient_y, gradient_x = np.gradient(dem)

    slope_px = np.sqrt(gradient_x ** 2 + gradient_y ** 2)
    aspect = np.arctan(-gradient_x, gradient_y)
    aspect += np.pi

    return slope_px, aspect


def deramping(elevation_difference, x_coordinates: np.ndarray, y_coordinates: np.ndarray,
              degree: int) -> Callable[[np.ndarray, np.ndarray], np.ndarray]:
    """
    Calculate a deramping function to account for rotational and non-rigid components of the elevation difference.

    :param elevation_difference: The elevation difference array to analyse.
    :param x_coordinates: x-coordinates of the above array (must have the same shape as elevation_difference)
    :param y_coordinates: y-coordinates of the above array (must have the same shape as elevation_difference)
    :param degree: The polynomial degree to estimate the ramp.

    :returns: A callable function to estimate the ramp.
    """
    # Extract only the finite values of the elevation difference and corresponding coordinates.
    valid_diffs = elevation_difference[np.isfinite(elevation_difference)]
    valid_x_coords = x_coordinates[np.isfinite(elevation_difference)]
    valid_y_coords = y_coordinates[np.isfinite(elevation_difference)]

    # Randomly subsample the values if there are more than 500,000 of them.
    if valid_x_coords.shape[0] > 500_000:
        random_indices = np.random.randint(0, valid_x_coords.shape[0] - 1, 500_000)
        valid_diffs = valid_diffs[random_indices]
        valid_x_coords = valid_x_coords[random_indices]
        valid_y_coords = valid_y_coords[random_indices]

    # Create a function whose residuals will be attempted to minimise
    def estimate_values(x_coordinates: np.ndarray, y_coordinates: np.ndarray,
                        coefficients: np.ndarray, degree: int) -> np.ndarray:
        """
        Estimate values from a 2D-polynomial.

        :param x_coordinates: x-coordinates of the difference array (must have the same shape as elevation_difference)
        :param y_coordinates: y-coordinates of the difference array (must have the same shape as elevation_difference)
        :param coefficients: The coefficients (a, b, c, etc.) of the polynomial.
        :param degree: The degree of the polynomial.

        :returns: The values estimated by the polynomial.
        """
        # Check that the coefficient size is correct.
        coefficient_size = (degree + 1) * (degree + 2) / 2
        if len(coefficients) != coefficient_size:
            raise ValueError()

        # Do Amaury's black magic to estimate the values.
        estimated_values = np.sum([coefficients[k * (k + 1) // 2 + j] * x_coordinates ** (k - j) *
                                   y_coordinates ** j for k in range(degree + 1) for j in range(k + 1)], axis=0)
        return estimated_values

    # Creat the error function
    def residuals(coefficients: np.ndarray, values: np.ndarray, x_coordinates: np.ndarray,
                  y_coordinates: np.ndarray, degree: int) -> np.ndarray:
        """
        Calculate the difference between the estimated and measured values.

        :param coefficients: Coefficients for the estimation.
        :param values: The measured values.
        :param x_coordinates: The x-coordinates of the values.
        :param y_coordinates: The y-coordinates of the values.
        :param degree: The degree of the polynomial to estimate.

        :returns: An array of residuals.
        """
        error = estimate_values(x_coordinates, y_coordinates, coefficients, degree) - values
        error = error[np.isfinite(error)]

        return error

    # Run a least-squares minimisation to estimate the correct coefficients.
    # TODO: Maybe remove the full_output?
    initial_guess = np.zeros(shape=((degree + 1) * (degree + 2) // 2))
    coefficients, *_ = scipy.optimize.leastsq(
        func=residuals,
        x0=initial_guess,
        args=(valid_diffs, valid_x_coords, valid_y_coords, degree),
        full_output=True
    )

    # Generate the return-function which can correctly estimate the ramp
    def ramp(x_coordinates: np.ndarray, y_coordinates: np.ndarray) -> Callable[[np.ndarray, np.ndarray], np.ndarray]:
        """
        Get the values of the ramp that corresponds to given coordinates.

        :param x_coordinates: x-coordinates of interest.
        :param y_coordinates: y-coordinates of interest.

        :returns: The estimated ramp offsets.
        """
        return estimate_values(x_coordinates, y_coordinates, coefficients, degree)

    # Return the function which can be used later.
    return ramp


def calculate_nmad(array: np.ndarray) -> float:
    """
    Calculate the normalized (?) median absolute deviation of an array.

    :param array: A one- or multidimensional array.

    :returns: The NMAD of the array.
    """
    # TODO: Get a reference for why NMAD is used (and make sure the N stands for normalized)
    nmad = 1.4826 * np.nanmedian(np.abs(array - np.nanmedian(array)))

    return nmad


def amaury_coregister_dem(reference_dem: np.ndarray, dem_to_be_aligned: np.ndarray,
                          max_iterations: int = 50, error_threshold: float = 0.05,
                          deramping_degree: Optional[int] = 1, verbose: bool = True, **_) -> tuple[np.ndarray, float]:
    """
    Coregister a DEM using the Nuth and Kääb (2011) approach.

    :param reference_dem: The DEM acting reference.
    :param dem_to_be_aligned: The DEM to be aligned to the reference.
    :param max_iterations: The maximum of iterations to attempt the coregistration.
    :param error_threshold: The acceptable error threshold after which to stop the iterations.
    :param deramping_degree: Optional. The polynomial degree to estimate for deramping the offset field.
    :param verbose: Whether to print the progress or not.

    :returns: The aligned DEM, and the NMAD (error) of the alignment.
    """
    # TODO: Add offset_east and offset_north as return variables?
    # Make a new DEM which will be modified inplace
    aligned_dem = dem_to_be_aligned.copy()

    # Make sure that the DEMs have the same shape
    assert reference_dem.shape == aligned_dem.shape

    # Calculate slope and aspect maps from the reference DEM
    slope, aspect = calculate_slope_and_aspect(reference_dem)

    # Make index grids for the east and north dimensions
    east_grid = np.arange(reference_dem.shape[1])
    north_grid = np.arange(reference_dem.shape[0])

    # Make a function to estimate the aligned DEM (used to construct an offset DEM)
    elevation_function = scipy.interpolate.RectBivariateSpline(x=north_grid, y=east_grid, z=aligned_dem)
    # Make a function to estimate nodata gaps in the aligned DEM (used to fix the estimated offset DEM)
    nodata_function = scipy.interpolate.RectBivariateSpline(x=north_grid, y=east_grid, z=np.isnan(aligned_dem))
    # Initialise east and north pixel offset variables (these will be incremented up and down)
    offset_east, offset_north = 0.0, 0.0

    # Iteratively run the analysis until the maximum iterations or until the error gets low enough
    for i in trange(max_iterations, disable=(not verbose), desc="Iteratively correcting dataset"):

        # Remove potential biases between the DEMs
        aligned_dem -= np.nanmedian(aligned_dem - reference_dem)

        # Calculate the elevation difference and the residual (NMAD) between them.
        elevation_difference = reference_dem - aligned_dem
        nmad = calculate_nmad(elevation_difference)

        # Stop if the NMAD is low and a few iterations have been made
        if i > 5 and nmad < error_threshold:
            if verbose:
                print(f"NMAD went below the error threshold of {error_threshold}")
            break

        # Estimate the horizontal shift from the implementation by Nuth and Kääb (2011)
        east_diff, north_diff, _ = get_horizontal_shift(  # types: ignore
            elevation_difference=elevation_difference,
            slope=slope,
            aspect=aspect
        )
        # Increment the offsets with the overall offset
        offset_east += east_diff
        offset_north += north_diff

        # Calculate new elevations from the offset x- and y-coordinates
        new_elevation = elevation_function(y=east_grid + offset_east, x=north_grid - offset_north)
        # Set NaNs where NaNs were in the original data
        new_nans = nodata_function(y=east_grid + offset_east, x=north_grid - offset_north)
        #new_elevation[new_nans != 0] = np.nan

        # Assign the newly calculated elevations to the aligned_dem
        aligned_dem = new_elevation

    if verbose:
        print(f"Final easting offset: {offset_east:.2f} px, northing offset: {offset_north:.2f} px, NMAD: {nmad:.3f} m")

    # Try to account for rotations between the dataset
    if deramping_degree is not None:

        # Calculate the elevation difference and the residual (NMAD) between them.
        elevation_difference = reference_dem - aligned_dem
        nmad = calculate_nmad(elevation_difference)

        # Remove outliers with an offset higher than three times the NMAD
        elevation_difference[np.abs(elevation_difference - np.nanmedian(elevation_difference)) > 3 * nmad] = np.nan

        # TODO: This makes the analysis georeferencing-invariant. Does this change the results?
        x_coordinates, y_coordinates = np.meshgrid(
            np.arange(elevation_difference.shape[1]),
            np.arange(elevation_difference.shape[0])
        )

        # Estimate the deramping function.
        ramp = deramping(
            elevation_difference=elevation_difference,
            x_coordinates=x_coordinates,
            y_coordinates=y_coordinates,
            degree=deramping_degree
        )
        # Apply the deramping function to the dataset
        aligned_dem -= ramp(x_coordinates, y_coordinates)

        # Calculate the final residual error of the analysis
        elevation_difference = reference_dem - aligned_dem
        nmad = calculate_nmad(elevation_difference)

        if verbose:
            print(f"NMAD after deramping (degree: {deramping_degree}): {nmad:.3f} m")

    return aligned_dem, nmad


class Method(Enum):
    """A selection of a coregistration method."""

    ICP = icp_coregistration
    AMAURY = amaury_coregister_dem


class Coregistration:
    """Metaclass for running different implementations of coregistration."""

    def __init__(self, method: Method):
        """
        Instantiate a Coregistration class.

        :param method: The selected coregistration method.
        """
        self.method = method

    def run(self, reference_raster: gu.raster_tools.Raster, to_be_aligned_raster: gu.raster_tools.Raster) -> tuple[gu.raster_tools.Raster, float]:
        """
        Run coregistration between two GeoUtils rasters, using the selected method.

        :param reference_raster: The raster acting reference.
        :param: to_be_aligned_raster: The raster to be aligned.

        :returns: The aligned raster and the error measure for the corresponding method.
        """
        to_be_aligned_raster_filename = to_be_aligned_raster.filename
        # Make sure that the data is read into memory
        if reference_raster.data is None:
            reference_raster.load(1)

        intersection = reference_raster.intersection(to_be_aligned_raster)
        bounds = dict(zip(["west", "south", "east", "north"], intersection))
        resolution = (bounds["east"] - bounds["west"]) / reference_raster.data.shape[1]

        # TODO: Read the to_be_aligned_dem from the actual to_be_aligned_raster and not its filename
        # TODO: The above leads to highly surprising results sometimes if the raster had been modified from its file.
        to_be_aligned_dem = reproject_dem(
            dem=rio.open(to_be_aligned_raster_filename),
            bounds=bounds,
            resolution=resolution,
            crs=reference_raster.crs
        )

        # Align the raster using the selected method. This returns a numpy array and the corresponding error
        aligned_dem, error = self.method(  # type: ignore
            reference_dem=reference_raster.data,
            dem_to_be_aligned=to_be_aligned_dem,
            bounds=bounds,
            crs=reference_raster.crs
        )

        # Construct a raster from the created numpy array
        aligned_raster = gu.raster_tools.Raster.from_array(
            data=aligned_dem,
            transform=reference_raster.transform,
            crs=reference_raster.crs
        )

        return aligned_raster, error


def test_icp_coregistration():
    """Test coregistration using ICP."""
    reference_raster = gu.raster_tools.Raster("examples/Longyearbyen/DEM_2009_ref.tif")
    to_be_aligned_raster = gu.raster_tools.Raster("examples/Longyearbyen/DEM_1995.tif")

    coregistration = Coregistration(method=Method.ICP)
    aligned_raster, error = coregistration.run(reference_raster, to_be_aligned_raster)

    print(error)
    print(aligned_raster)


def test_amaury_coregistration():
    """Test coregistration using Amaury's method."""
    reference_raster = gu.raster_tools.Raster("examples/Longyearbyen/DEM_2009_ref.tif")

    to_be_aligned_raster = gu.raster_tools.Raster("examples/Longyearbyen/DEM_1995.tif")

    coregistration = Coregistration(method=Method.AMAURY)
    aligned_raster, error = coregistration.run(reference_raster, to_be_aligned_raster)

    print(error)
    print(aligned_raster)


if __name__ == "__main__":
    test_icp_coregistration()
    test_amaury_coregistration()<|MERGE_RESOLUTION|>--- conflicted
+++ resolved
@@ -10,14 +10,12 @@
 Date: 13 November 2020.
 """
 from __future__ import annotations
-import rasterio as rio
 import richdem as rd
-import numpy as np
 from rasterio import Affine
 import json
 import os
 import tempfile
-<<<<<<< HEAD
+
 from enum import Enum
 from typing import Callable, Optional
 
@@ -33,11 +31,6 @@
 import scipy.ndimage
 import scipy.optimize
 from tqdm import trange
-=======
-from typing import Optional
-import pdal
-import rasterio.warp
->>>>>>> 27d1c077
 
 def filter_by_range(ds: rio.DatasetReader, rangelim: tuple[float, float]):
     """
