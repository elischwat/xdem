"""
dem.py provides a class for working with digital elevation models (DEMs)
"""
from __future__ import annotations

import datetime
import json
import os
import subprocess
import warnings
<<<<<<< HEAD
from typing import Any, Optional, Union

import geoutils as gu
import numpy as np
import pandas as pd
import pyproj
import rasterio.fill
=======
from geoutils.georaster import Raster
>>>>>>> 9282ab25
from geoutils.satimg import SatelliteImage
from pyproj import Transformer

import xdem


def parse_vref_from_product(product):
    """

    :param product: Product name (typically from satimg.parse_metadata_from_fn)
    :type product: str

    :return: vref_name: Vertical reference name
    :rtype: vref_name: str
    """
    # sources for defining vertical references:
    # AW3D30: https://www.eorc.jaxa.jp/ALOS/en/aw3d30/aw3d30v11_format_e.pdf
    # SRTMGL1: https://lpdaac.usgs.gov/documents/179/SRTM_User_Guide_V3.pdf
    # SRTMv4.1: http://www.cgiar-csi.org/data/srtm-90m-digital-elevation-database-v4-1
    # ASTGTM2/ASTGTM3: https://lpdaac.usgs.gov/documents/434/ASTGTM_User_Guide_V3.pdf
    # NASADEM: https://lpdaac.usgs.gov/documents/592/NASADEM_User_Guide_V1.pdf !! HGTS is ellipsoid, HGT is EGM96 geoid !!
    # ArcticDEM (mosaic and strips): https://www.pgc.umn.edu/data/arcticdem/
    # REMA (mosaic and strips): https://www.pgc.umn.edu/data/rema/
    # TanDEM-X 90m global: https://geoservice.dlr.de/web/dataguide/tdm90/
    # COPERNICUS DEM: https://spacedata.copernicus.eu/web/cscda/dataset-details?articleId=394198

    if product in ['ArcticDEM/REMA', 'TDM1', 'NASADEM-HGTS']:
        vref_name = 'WGS84'
    elif product in ['AW3D30', 'SRTMv4.1', 'SRTMGL1', 'ASTGTM2', 'NASADEM-HGT']:
        vref_name = 'EGM96'
    elif product in ['COPDEM']:
        vref_name = 'EGM08'
    else:
        vref_name = None

    return vref_name


<<<<<<< HEAD
=======
dem_attrs = ['vref','vref_grid','ccrs']

>>>>>>> 9282ab25
class DEM(SatelliteImage):

    def __init__(self, filename_or_dataset, vref_name=None, vref_grid=None, silent=False, **kwargs):
        """
        Load digital elevation model data through the Raster class, parse additional attributes from filename or metadata
        trougth the SatelliteImage class, and then parse vertical reference from DEM product name.
        For manual input, only one of "vref", "vref_grid" or "ccrs" is necessary to set the vertical reference.

        :param filename_or_dataset: The filename of the dataset.
        :type filename_or_dataset: str, DEM, SatelliteImage, Raster, rio.io.Dataset, rio.io.MemoryFile
        :param vref_name: Vertical reference name
        :type vref_name: str
        :param vref_grid: Vertical reference grid (any grid file in https://github.com/OSGeo/PROJ-data)
        :type vref_grid: str
        :param silent: Whether to display vertical reference setting
        :param silent: boolean
        """

        # If DEM is passed, simply point back to DEM
        if isinstance(filename_or_dataset, DEM):
            for key in filename_or_dataset.__dict__:
                setattr(self, key, filename_or_dataset.__dict__[key])
            return
        # Else rely on parent Raster class options (including raised errors)
        else:
            super().__init__(filename_or_dataset, silent=silent, **kwargs)

        if self.nbands > 1:
            raise ValueError('DEM rasters should be composed of one band only')

        # user input
        self.vref = vref_name
        self.vref_grid = vref_grid
        self.ccrs = None

        # trying to get vref from product name (priority to user input)
        self.__parse_vref_from_fn(silent=silent)

<<<<<<< HEAD
    def __parse_vref_from_fn(self, silent=False):
=======
    def copy(self, new_array=None):

        new_dem = super().copy()
        # those attributes are immutable, including pyproj.CRS
        # dem_attrs = ['vref','vref_grid','ccrs'] #taken outside of class
        for attrs in dem_attrs:
            setattr(new_dem, attrs, getattr(self, attrs))

        return new_dem

    def __parse_vref_from_fn(self,silent=False):

>>>>>>> 9282ab25
        """
        Attempts to pull vertical reference from product name identified by SatImg
        """

        if self.product is not None:
            vref = parse_vref_from_product(self.product)
            if vref is not None and self.vref is None:
                if not silent:
                    print('From product name "' + str(self.product)+'": setting vertical reference as ' + str(vref))
                self.vref = vref
            elif vref is not None and self.vref is not None:
                if not silent:
                    print('Leaving user input of ' + str(self.vref) + ' for vertical reference despite reading ' + str(
                        vref) + ' from product name')
            else:
                if not silent:
                    print('Could not find a vertical reference based on product name: "'+str(self.product)+'"')

    def set_vref(self, vref_name=None, vref_grid=None, compute_ccrs=False):
        """
        Set vertical reference with a name or with a grid

        :param vref_name: Vertical reference name
        :type vref_name: str
        :param vref_grid: Vertical reference grid (any grid file in https://github.com/OSGeo/PROJ-data)
        :type vref_grid: str
        :param compute_ccrs: Whether to compute the ccrs (read pyproj-data grid file)
        :type compute_ccrs: boolean

        :return:
        """

        # temporary fix for some CRS with proj < 7.2
        def get_crs(filepath: str) -> pyproj.CRS:
            """Get the CRS of a raster with the given filepath."""
            info = subprocess.run(
                ["gdalinfo", "-json", filepath],
                stdout=subprocess.PIPE,
                check=True,
                encoding="utf-8"
            ).stdout

            wkt_string = json.loads(info)["coordinateSystem"]["wkt"]

            return pyproj.CRS.from_wkt(wkt_string)

        # for names, we only look for WGS84 ellipsoid or the EGM96/EGM08 geoids: those are used 99% of the time
        if isinstance(vref_grid, str):

            if isinstance(vref_name, str):
                print('Both a vertical reference name and vertical grid are provided: defaulting to using grid only.')

            if vref_grid == 'us_nga_egm08_25.tif':
                self.vref = 'EGM08'
                self.vref_grid = vref_grid
            elif vref_grid == 'us_nga_egm96_15.tif':
                self.vref = 'EGM96'
                self.vref_grid = vref_grid
            else:
                if os.path.exists(os.path.join(pyproj.datadir.get_data_dir(), vref_grid)):
                    self.vref = 'Unknown vertical reference name from: '+vref_grid
                    self.vref_grid = vref_grid
                else:
                    raise ValueError('Grid not found in '+str(pyproj.datadir.get_data_dir())+': check if proj-data is '
                                     'installed via conda-forge, the pyproj.datadir, and that you are using a grid available at '
                                     'https://github.com/OSGeo/PROJ-data')
        elif isinstance(vref_name, str):
            if vref_name == 'WGS84':
                self.vref_grid = None
                self.vref = 'WGS84'  # WGS84 ellipsoid
            elif vref_name == 'EGM08':
                self.vref_grid = 'us_nga_egm08_25.tif'  # EGM2008 at 2.5 minute resolution
                self.vref = 'EGM08'
            elif vref_name == 'EGM96':
                self.vref_grid = 'us_nga_egm96_15.tif'  # EGM1996 at 15 minute resolution
                self.vref = 'EGM96'
            else:
                raise ValueError(
                    'Vertical reference name must be either "WGS84", "EGM96" or "EGM08". Otherwise, provide'
                    ' a geoid grid from PROJ DATA: https://github.com/OSGeo/PROJ-data')
        else:
            raise ValueError('Vertical reference name or vertical grid must be a string')

        # temporary fix to get all types of CRS
        if pyproj.proj_version_str >= "7.2.0":
            crs = self.crs
        else:
            crs = get_crs(self.filename)

        # no deriving the ccrs until those are used in a reprojection (requires pyproj-data grids = ~500Mo)
        if compute_ccrs:
            if self.vref == 'WGS84':
                # the WGS84 ellipsoid essentially corresponds to no vertical reference in pyproj
                self.ccrs = pyproj.CRS(crs)
            else:
                # for other vrefs, keep same horizontal projection and add geoid grid (the "dirty" way: because init is so
                # practical and still going to be used for a while)
                # see https://gis.stackexchange.com/questions/352277/including-geoidgrids-when-initializing-projection-via-epsg/352300#352300
                with warnings.catch_warnings():
                    warnings.filterwarnings("ignore", module="pyproj")
                    self.ccrs = pyproj.Proj(init="EPSG:" + str(int(crs.to_epsg())), geoidgrids=self.vref_grid).crs

    def to_vref(self, vref_name='EGM96', vref_grid=None):
        """
        Convert between vertical references: ellipsoidal heights or geoid grids

        :param vref_name: Vertical reference name
        :type vref_grid: str
        :param vref_grid: Vertical reference grid (any grid file in https://github.com/OSGeo/PROJ-data)
        :type vref_name: str

        :return:
        """

        # all transformations grids file are described here: https://github.com/OSGeo/PROJ-data
        if self.vref is None and self.vref_grid is None:
            raise ValueError('The current DEM has not vertical reference: need to set one before attempting a conversion '
                             'towards another vertical reference.')
        elif isinstance(self.vref, str) and self.vref_grid is None:
            # to set the vref grid names automatically EGM96/08 for geoids + compute the ccrs
            self.set_vref(vref_name=self.vref, compute_ccrs=True)

        # inital ccrs
        ccrs_init = self.ccrs

        # destination crs

        # set the new reference (before calculation doesn't change anything, we need to update the data manually anyway)
        self.set_vref(vref_name=vref_name, vref_grid=vref_grid, compute_ccrs=True)
        ccrs_dest = self.ccrs

        # transform matrix
        transformer = Transformer.from_crs(ccrs_init, ccrs_dest)
        meta = self.ds.meta
        zz = self.data
        xx, yy = self.coords(offset='center')
        zz_trans = transformer.transform(xx, yy, zz[0, :])[2]
        zz[0, :] = zz_trans

        # update raster
        self._update(metadata=meta, imgdata=zz)


class dDEM(DEM):   # pylint: disable=invalid-name
    """A difference-DEM object."""

    def __init__(self, raster: gu.georaster.Raster, start_time: np.datetime64, end_time: np.datetime64,
                 error: Optional[Any] = None):
        """
        Create a dDEM object from a Raster.

        :param raster: A georeferenced Raster object.
        :param start_time: The starting time of the dDEM.
        :param end_time: The end time of the dDEM.
        :param error: An error measure for the dDEM (UNUSED).

        :returns: A new dDEM instance.
        """

        self.__dict__ = raster.__dict__
        self.start_time = start_time
        self.end_time = end_time
        self.error = error
        self._filled_data: Optional[np.ndarray] = None

    def __str__(self) -> str:
        """Return a summary of the dDEM."""
        return f"dDEM from {self.start_time} to {self.end_time}.\n\n{super().__str__()}"

    @property
    def filled_data(self) -> Optional[np.ndarray]:
        """
        Get the filled data array if it exists, or else the original data if it has no nans.

        Returns None if the filled_data array does not exist, and the original data has nans.

        :returns: An array or None
        """
        if self._filled_data is not None:
            return self._filled_data
        if (isinstance(self.data, np.ma.masked_array) and np.any(self.data.mask)) or np.any(np.isnan(self.data)):
            return None

        return self.data

    @filled_data.setter
    def filled_data(self, array: np.ndarray):
        """Set the filled_data attribute and make sure that it is valid."""

        assert self.data.shape == array.shape, f"Array shape '{array.shape}' differs from the data shape '{self.data.shape}'"

        if (isinstance(array, np.ma.masked_array) and np.any(array.mask)) or np.any(np.isnan(array)):
            raise ValueError("Data contains NaNs")

        self._filled_data = array

    @property
    def time(self) -> np.timedelta64:
        """Get the time duration."""
        return self.end_time - self.start_time

    def from_array(data: np.ndarray, transform, crs, start_time, end_time, error=None, nodata=None) -> dDEM:
        """
        Create a new dDEM object from an array.

        :param data: The dDEM data array.
        :param transform: A geometric transform.
        :param crs: The coordinate reference system of the dDEM.
        :param start_time: The starting time of the dDEM.
        :param end_time: The end time of the dDEM.
        :param error: An error measure for the dDEM.
        :param nodata: The nodata value.

        :returns: A new dDEM instance.
        """
        return dDEM(
            gu.georaster.Raster.from_array(
                data=data,
                transform=transform,
                crs=crs,
                nodata=nodata
            ),
            start_time=start_time,
            end_time=end_time,
            error=error,
        )

    def interpolate(self, method: str = "linear"):
        """
        Interpolate the dDEM using the given method.

        :param method: The method to use for interpolation.
        """
        if method == "linear":
            coords = self.coords(offset="center")
            # Create a mask for where nans exist
            nan_mask = self.data.mask | np.isnan(self.data.data) if isinstance(
                self.data, np.ma.masked_array) else np.isnan(self.data)

            interpolated_ddem = rasterio.fill.fillnodata(self.data, mask=~nan_mask.astype("uint8"))

            # Fill the nans (values outside of the value boundaries) with the median value
            # This triggers a warning with np.masked_array's because it ignores the mask
            with warnings.catch_warnings():
                warnings.simplefilter("ignore")
                interpolated_ddem[np.isnan(interpolated_ddem)] = np.nanmedian(self.data)

            self.filled_data = interpolated_ddem.reshape(self.data.shape)

        else:
            raise NotImplementedError

        return self.filled_data


class DEMCollection:
    """A temporal collection of DEMs."""

    def __init__(self, dems: Union[list[gu.georaster.Raster], list[DEM]],
                 timestamps: Optional[list[datetime.datetime]] = None,
                 outlines: Optional[Union[gu.geovector.Vector, dict[datetime.datetime, gu.geovector.Vector]]] = None,
                 reference_dem: Union[int, gu.georaster.Raster] = 0):
        """
        Create a new temporal DEM collection.

        :param dems: A list of DEMs.
        :param timestamps: A list of DEM timestamps.
        :param outlines: Polygons to separate the changing area of interest. Could for example be glacier outlines.
        :param reference_dem: An instance or index of which DEM in the 'dems' list is the reference.

        :returns: A new DEMCollection instance.
        """
        # If timestamps is not given, try to parse it from the (potential) 'datetime' attribute of each DEM.
        if timestamps is None:
            timestamp_attributes = [dem.datetime for dem in dems]
            print(timestamp_attributes)
            if any([stamp is None for stamp in timestamp_attributes]):
                raise ValueError("'timestamps' not provided and the given DEMs do not all have datetime attributes")

            timestamps = timestamp_attributes

        if not all(isinstance(dem, DEM) for dem in dems):
            dems = [DEM.from_array(dem.data, dem.transform, dem.crs, dem.nodata) for dem in dems]

        assert len(dems) == len(timestamps), "The 'dem' and 'timestamps' len differ."

        # Convert the timestamps to datetime64
        self.timestamps = np.array(timestamps).astype("datetime64[ns]")

        # Find the sort indices from the timestamps
        indices = np.argsort(self.timestamps.astype("int64"))
        self.dems = np.asarray(dems)[indices]
        self.ddems: list[dDEM] = []
        # The reference index changes place when sorted
        if isinstance(reference_dem, int):
            self.reference_index = np.argwhere(indices == reference_dem)[0][0]
        elif isinstance(reference_dem, gu.georaster.Raster):
            self.reference_index = np.argwhere(self.dems == reference_dem)[0][0]

        if outlines is None:
            self.outlines: dict[np.datetime64, gu.geovector.Vector] = {}
        elif isinstance(outlines, gu.geovector.Vector):
            self.outlines = {self.timestamps[self.reference_index]: outlines}
        elif all(isinstance(value, gu.geovector.Vector) for value in outlines.values()):
            self.outlines = dict(zip(np.array(list(outlines.keys())).astype("datetime64[ns]"), outlines.values()))
        else:
            raise ValueError(f"Invalid format on 'outlines': {type(outlines)},"
                             " expected one of ['gu.geovector.Vector', 'dict[datetime.datetime, gu.geovector.Vector']")

    @property
    def reference_dem(self) -> gu.georaster.Raster:
        """Get the DEM acting reference."""
        return self.dems[self.reference_index]

    @property
    def reference_timestamp(self) -> np.datetime64:
        """Get the reference DEM timestamp."""
        return self.timestamps[self.reference_index]

    def subtract_dems(self, resampling_method: str = "cubic_spline") -> list[dDEM]:
        """
        Generate dDEMs by subtracting all DEMs to the reference.

        :param resampling_method: The resampling method to use if reprojection is needed.

        :returns: A list of dDEM objects.
        """
        ddems: list[dDEM] = []

        # Subtract every DEM that is available.
        for i, dem in enumerate(self.dems):
            # If the reference DEM is encountered, make a dDEM where dH == 0 (to keep length consistency).
            if dem == self.reference_dem:
                ddem_raster = self.reference_dem.copy()
                ddem_raster.data[:] = 0.0
                ddem = dDEM(
                    ddem_raster,
                    start_time=self.reference_timestamp,
                    end_time=self.reference_timestamp,
                    error=0,
                )
            else:
                ddem = dDEM(
                    raster=xdem.spatial_tools.subtract_rasters(
                        dem,
                        self.reference_dem,
                        reference="second",
                        resampling_method=resampling_method
                    ),
                    start_time=min(self.reference_timestamp, self.timestamps[i]),
                    end_time=max(self.reference_timestamp, self.timestamps[i]),
                    error=None
                )
            ddems.append(ddem)

        self.ddems = ddems
        return self.ddems

    def interpolate_ddems(self, method="linear"):
        """
        Interpolate all the dDEMs in the DEMCollection object using the chosen interpolation method.

        :param method: The chosen interpolation method.
        """
        # TODO: Change is loop to run concurrently
        for ddem in self.ddems:
            ddem.interpolate(method=method)

        return [ddem.filled_data for ddem in self.ddems]

    def get_ddem_mask(self, ddem: dDEM) -> np.ndarray:
        """
        Get a fitting dDEM mask for a provided dDEM.

        The mask is created by evaluating these factors, in order:

        If self.outlines do not exist, a full True boolean mask is returned.
        If self.outlines have keys for the start and end time, their union is returned.
        If self.outlines only have contain the start_time, its mask is returned.
        If len(self.outlines) == 1, the mask of that outline is returned.

        :returns: A mask from the above conditions.
        """
        if not any(ddem is ddem_in_list for ddem_in_list in self.ddems):
            raise ValueError("Given dDEM must be a part of the DEMCollection object.")

        # If both the start and end time outlines exist, a mask is created from their union.
        if ddem.start_time in self.outlines and ddem.end_time in self.outlines:
            mask = np.logical_or(
                self.outlines[ddem.start_time].create_mask(ddem) == 255,
                self.outlines[ddem.end_time].create_mask(ddem) == 255
            )
        # If only start time outlines exist, these should be used as a mask
        elif ddem.start_time in self.outlines:
            mask = self.outlines[ddem.start_time].create_mask(ddem) == 255
        # If only one outlines file exist, use that as a mask.
        elif len(self.outlines) == 1:
            mask = list(self.outlines.values())[0].create_mask(ddem) == 255
        # If no fitting outlines were found, make a full true boolean mask in its stead.
        else:
            mask = np.ones(shape=ddem.data.shape, dtype=bool)
        return mask.reshape(ddem.data.shape)

    def get_dh_series(self, mask: Optional[np.ndarray] = None, nans_ok: bool = False) -> pd.DataFrame:
        """
        Return a dataframe of mean dDEM values and respective areas for every timestamp.

        The values are always compared to the reference DEM timestamp.

        :param mask: Optional. A mask for areas of interest. Overrides potential outlines of the same date.
        :param nans_ok: Warn if NaNs are encountered in a dDEM (it should have been gap-filled).

        :returns: A dataframe of dH values and respective areas with an Interval[Timestamp] index.
        """
        if len(self.ddems) == 0:
            raise ValueError("dDEMs have not yet been calculated")

        dh_values = pd.DataFrame(columns=["dh", "area"], dtype=float)
        for i, ddem in enumerate(self.ddems):
            # Skip if the dDEM is a self-comparison
            if float(ddem.time) == 0:
                continue

            # Use the provided mask unless it's None, otherwise make a dDEM mask.
            ddem_mask = mask if mask is not None else self.get_ddem_mask(ddem)

            # Warn if the dDEM contains nans and that's not okay
            if ddem.filled_data is None and not nans_ok:
                warnings.warn(f"NaNs found in dDEM ({ddem.start_time} - {ddem.end_time}).")

            data = ddem.data[ddem_mask] if ddem.filled_data is None else ddem.filled_data[ddem_mask]

            mean_dh = np.nanmean(data)
            area = np.count_nonzero(ddem_mask) * self.reference_dem.res[0] * self.reference_dem.res[1]

            dh_values.loc[pd.Interval(pd.Timestamp(ddem.start_time), pd.Timestamp(ddem.end_time))] = mean_dh, area

        return dh_values

    def get_dv_series(self, mask: Optional[np.ndarray] = None, nans_ok: bool = False) -> pd.Series:
        """
        Return a series of mean volume change (dV) for every timestamp.

        The values are always compared to the reference DEM timestamp.

        :param mask: Optional. A mask for areas of interest. Overrides potential outlines of the same date.
        :param nans_ok: Warn if NaNs are encountered in a dDEM (it should have been gap-filled).

        :returns: A series of dV values with an Interval[Timestamp] index.
        """
        dh_values = self.get_dh_series(mask=mask, nans_ok=nans_ok)

        return dh_values["area"] * dh_values["dh"]

    def get_cumulative_series(self, kind: str = "dh", mask: Optional[np.ndarray] = None,
                              nans_ok: bool = False) -> pd.Series:
        """
        Get the cumulative dH (elevation) or dV (volume) since the first timestamp.

        :param kind: The kind of series. Can be dh or dv.
        :param mask: Optional. A mask for areas of interest.
        :param nans_ok: Warn if NaNs are encountered in a dDEM (it should have been gap-filled).

        :returns: A series of cumulative dH/dV with a Timestamp index.
        """
        if kind.lower() == "dh":
            # Get the dH series (where all indices are: "year to reference_year")
            d_series = self.get_dh_series(mask=mask, nans_ok=nans_ok)["dh"]
        elif kind.lower() == "dv":
            # Get the dV series (where all indices are: "year to reference_year")
            d_series = self.get_dv_series(mask=mask, nans_ok=nans_ok)
        else:
            raise ValueError("Invalid argument: '{dh=}'. Choices: ['dh', 'dv']")

        # Simplify the index to just "year" (implictly still the same as above)
        cumulative_dh = pd.Series(dtype=d_series.dtype)
        cumulative_dh[self.reference_timestamp] = 0.0
        for i, value in zip(d_series.index, d_series.values):
            non_reference_year = [date for date in [i.left, i.right] if date != self.reference_timestamp][0]
            cumulative_dh.loc[non_reference_year] = value

        # Sort the dates (just to be sure. It should already be sorted)
        cumulative_dh.sort_index(inplace=True)
        # Subtract the entire series by the first value to
        cumulative_dh -= cumulative_dh.iloc[0]

        return cumulative_dh<|MERGE_RESOLUTION|>--- conflicted
+++ resolved
@@ -8,7 +8,6 @@
 import os
 import subprocess
 import warnings
-<<<<<<< HEAD
 from typing import Any, Optional, Union
 
 import geoutils as gu
@@ -16,9 +15,7 @@
 import pandas as pd
 import pyproj
 import rasterio.fill
-=======
 from geoutils.georaster import Raster
->>>>>>> 9282ab25
 from geoutils.satimg import SatelliteImage
 from pyproj import Transformer
 
@@ -57,11 +54,9 @@
     return vref_name
 
 
-<<<<<<< HEAD
-=======
-dem_attrs = ['vref','vref_grid','ccrs']
-
->>>>>>> 9282ab25
+dem_attrs = ['vref', 'vref_grid', 'ccrs']
+
+
 class DEM(SatelliteImage):
 
     def __init__(self, filename_or_dataset, vref_name=None, vref_grid=None, silent=False, **kwargs):
@@ -100,9 +95,6 @@
         # trying to get vref from product name (priority to user input)
         self.__parse_vref_from_fn(silent=silent)
 
-<<<<<<< HEAD
-    def __parse_vref_from_fn(self, silent=False):
-=======
     def copy(self, new_array=None):
 
         new_dem = super().copy()
@@ -113,9 +105,7 @@
 
         return new_dem
 
-    def __parse_vref_from_fn(self,silent=False):
-
->>>>>>> 9282ab25
+    def __parse_vref_from_fn(self, silent=False):
         """
         Attempts to pull vertical reference from product name identified by SatImg
         """
